--- conflicted
+++ resolved
@@ -27,15 +27,10 @@
 import java.io.IOException
 
 class BucketSelectorExtFilter : ToXContentObject, Writeable {
-<<<<<<< HEAD
-    val filtersMap: HashMap<String, IncludeExclude>? // used for composite aggregations
-    val filters: IncludeExclude? // used for filtering string term aggregation
-=======
     // used for composite aggregations
     val filtersMap: HashMap<String, IncludeExclude>?
     // used for filtering string term aggregation
     val filters: IncludeExclude?
->>>>>>> 2bdabf4b
 
     constructor(filters: IncludeExclude?) {
         filtersMap = null
@@ -105,15 +100,7 @@
         var BUCKET_SELECTOR_COMPOSITE_AGG_FILTER = ParseField("composite_agg_filter")
 
         @Throws(IOException::class)
-<<<<<<< HEAD
-        fun parse(
-            reducerName: String,
-            isCompositeAggregation: Boolean,
-            parser: XContentParser
-        ): BucketSelectorExtFilter {
-=======
         fun parse(reducerName: String, isCompositeAggregation: Boolean, parser: XContentParser): BucketSelectorExtFilter {
->>>>>>> 2bdabf4b
             var token: XContentParser.Token
             return if (isCompositeAggregation) {
                 val filtersMap = HashMap<String, IncludeExclude>()
