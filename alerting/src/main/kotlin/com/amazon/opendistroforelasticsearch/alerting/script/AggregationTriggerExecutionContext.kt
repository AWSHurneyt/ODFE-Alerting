--- conflicted
+++ resolved
@@ -34,11 +34,6 @@
     override val error: Exception? = null
 ) : TriggerExecutionContext(monitor, results, periodStart, periodEnd, error) {
 
-<<<<<<< HEAD
-    constructor(monitor: Monitor, trigger: AggregationTrigger, monitorRunResult: MonitorRunResult<AggregationTriggerRunResult>, alerts: HashMap<String?, Alert>? = null):
-            this(monitor, trigger, monitorRunResult.inputResults.results, monitorRunResult.periodStart,
-                monitorRunResult.periodEnd, alerts, monitorRunResult.scriptContextError(trigger))
-=======
     constructor(
         monitor: Monitor,
         trigger: AggregationTrigger,
@@ -48,7 +43,6 @@
         completedAlerts: List<Alert> = listOf()
     ) : this(monitor, trigger, monitorRunResult.inputResults.results, monitorRunResult.periodStart, monitorRunResult.periodEnd,
         dedupedAlerts, newAlerts, completedAlerts, monitorRunResult.scriptContextError(trigger))
->>>>>>> 2bdabf4b
 
     /**
      * Mustache templates need special permissions to reflectively introspect field names. To avoid doing this we
