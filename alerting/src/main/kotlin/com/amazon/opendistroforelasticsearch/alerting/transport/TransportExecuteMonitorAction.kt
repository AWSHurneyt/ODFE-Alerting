--- conflicted
+++ resolved
@@ -98,11 +98,7 @@
                     }
                 })
             } else {
-<<<<<<< HEAD
-                val monitor = when (user?.name.isNullOrEmpty()) {
-=======
                 val monitor = when (user == null || user.name.isNullOrEmpty()) {
->>>>>>> 2bdabf4b
                     true -> execMonitorRequest.monitor as Monitor
                     false -> (execMonitorRequest.monitor as Monitor).copy(user = user)
                 }
