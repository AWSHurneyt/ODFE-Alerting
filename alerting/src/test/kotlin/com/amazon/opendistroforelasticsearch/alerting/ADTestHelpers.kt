--- conflicted
+++ resolved
@@ -503,15 +503,9 @@
     lastUpdateTime: Instant = Instant.now().truncatedTo(ChronoUnit.MILLIS),
     withMetadata: Boolean = false
 ): Monitor {
-<<<<<<< HEAD
-    return Monitor(name = name, enabled = enabled, inputs = inputs, groupByFields = null, schedule = schedule, triggers = triggers,
-            enabledTime = enabledTime, lastUpdateTime = lastUpdateTime,
-            user = user, uiMetadata = if (withMetadata) mapOf("foo" to "bar") else mapOf())
-=======
     return Monitor(name = name, monitorType = Monitor.MonitorType.TRADITIONAL_MONITOR, enabled = enabled, inputs = inputs,
         schedule = schedule, triggers = triggers, enabledTime = enabledTime, lastUpdateTime = lastUpdateTime,
         user = user, uiMetadata = if (withMetadata) mapOf("foo" to "bar") else mapOf())
->>>>>>> 4202d7cc
 }
 
 fun randomADUser(backendRole: String = ESRestTestCase.randomAlphaOfLength(10)): User {
