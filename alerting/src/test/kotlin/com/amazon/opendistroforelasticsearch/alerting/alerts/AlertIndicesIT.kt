/*
 *   Copyright 2019 Amazon.com, Inc. or its affiliates. All Rights Reserved.
 *
 *   Licensed under the Apache License, Version 2.0 (the "License").
 *   You may not use this file except in compliance with the License.
 *   A copy of the License is located at
 *
 *       http://www.apache.org/licenses/LICENSE-2.0
 *
 *   or in the "license" file accompanying this file. This file is distributed
 *   on an "AS IS" BASIS, WITHOUT WARRANTIES OR CONDITIONS OF ANY KIND, either
 *   express or implied. See the License for the specific language governing
 *   permissions and limitations under the License.
 */

package com.amazon.opendistroforelasticsearch.alerting.alerts

import com.amazon.opendistroforelasticsearch.alerting.ALWAYS_RUN
import com.amazon.opendistroforelasticsearch.alerting.AlertingRestTestCase
import com.amazon.opendistroforelasticsearch.alerting.NEVER_RUN
import com.amazon.opendistroforelasticsearch.alerting.core.model.ScheduledJob
import com.amazon.opendistroforelasticsearch.alerting.randomMonitor
import com.amazon.opendistroforelasticsearch.alerting.randomTraditionalTrigger
import com.amazon.opendistroforelasticsearch.alerting.settings.AlertingSettings
import com.amazon.opendistroforelasticsearch.alerting.makeRequest
import org.apache.http.entity.ContentType.APPLICATION_JSON
import org.apache.http.entity.StringEntity
import org.elasticsearch.action.search.SearchResponse
import org.elasticsearch.common.xcontent.XContentType
import org.elasticsearch.common.xcontent.json.JsonXContent.jsonXContent
import org.elasticsearch.rest.RestStatus

class AlertIndicesIT : AlertingRestTestCase() {

    fun `test create alert index`() {
        executeMonitor(randomMonitor(triggers = listOf(randomTraditionalTrigger(condition = ALWAYS_RUN))))

        assertIndexExists(AlertIndices.ALERT_INDEX)
        assertIndexExists(AlertIndices.HISTORY_WRITE_INDEX)
    }

    fun `test update alert index mapping with new schema version`() {
        wipeAllODFEIndices()
        assertIndexDoesNotExist(AlertIndices.ALERT_INDEX)
        assertIndexDoesNotExist(AlertIndices.HISTORY_WRITE_INDEX)

        putAlertMappings(AlertIndices.alertMapping().trimStart('{').trimEnd('}')
                .replace("\"schema_version\": 3", "\"schema_version\": 0"))
        assertIndexExists(AlertIndices.ALERT_INDEX)
        assertIndexExists(AlertIndices.HISTORY_WRITE_INDEX)
        verifyIndexSchemaVersion(AlertIndices.ALERT_INDEX, 0)
        verifyIndexSchemaVersion(AlertIndices.HISTORY_WRITE_INDEX, 0)
        wipeAllODFEIndices()
        executeMonitor(createRandomMonitor())
        assertIndexExists(AlertIndices.ALERT_INDEX)
        assertIndexExists(AlertIndices.HISTORY_WRITE_INDEX)
        verifyIndexSchemaVersion(ScheduledJob.SCHEDULED_JOBS_INDEX, 4)
<<<<<<< HEAD
        verifyIndexSchemaVersion(AlertIndices.ALERT_INDEX, 2)
        verifyIndexSchemaVersion(AlertIndices.HISTORY_WRITE_INDEX, 2)
=======
        verifyIndexSchemaVersion(AlertIndices.ALERT_INDEX, 3)
        verifyIndexSchemaVersion(AlertIndices.HISTORY_WRITE_INDEX, 3)
>>>>>>> 4202d7cc
    }

    fun `test alert index gets recreated automatically if deleted`() {
        wipeAllODFEIndices()
        assertIndexDoesNotExist(AlertIndices.ALERT_INDEX)
        val trueMonitor = randomMonitor(triggers = listOf(randomTraditionalTrigger(condition = ALWAYS_RUN)))

        executeMonitor(trueMonitor)
        assertIndexExists(AlertIndices.ALERT_INDEX)
        assertIndexExists(AlertIndices.HISTORY_WRITE_INDEX)
        wipeAllODFEIndices()
        assertIndexDoesNotExist(AlertIndices.ALERT_INDEX)
        assertIndexDoesNotExist(AlertIndices.HISTORY_WRITE_INDEX)

        val executeResponse = executeMonitor(trueMonitor)
        val xcp = createParser(XContentType.JSON.xContent(), executeResponse.entity.content)
        val output = xcp.map()
        assertNull("Error running a monitor after wiping alert indices", output["error"])
    }

    fun `test rollover history index`() {
        // Update the rollover check to be every 1 second and the index max age to be 1 second
        client().updateSettings(AlertingSettings.ALERT_HISTORY_ROLLOVER_PERIOD.key, "1s")
        client().updateSettings(AlertingSettings.ALERT_HISTORY_INDEX_MAX_AGE.key, "1s")

        val trueMonitor = randomMonitor(triggers = listOf(randomTraditionalTrigger(condition = ALWAYS_RUN)))
        executeMonitor(trueMonitor)

        // Allow for a rollover index.
        Thread.sleep(2000)
        assertTrue("Did not find 3 alert indices", getAlertIndices().size >= 3)
    }

    fun `test history disabled`() {
        resetHistorySettings()

        val trigger1 = randomTraditionalTrigger(condition = ALWAYS_RUN)
        val monitor1 = createMonitor(randomMonitor(triggers = listOf(trigger1)))
        executeMonitor(monitor1.id)

        // Check if alert is active
        val activeAlert1 = searchAlerts(monitor1)
        assertEquals("1 alert should be active", 1, activeAlert1.size)

        // Change trigger and re-execute monitor to mark alert as COMPLETED
        updateMonitor(monitor1.copy(triggers = listOf(trigger1.copy(condition = NEVER_RUN)), id = monitor1.id), true)
        executeMonitor(monitor1.id)

        val completedAlert1 = searchAlerts(monitor1, AlertIndices.ALL_INDEX_PATTERN).single()
        assertNotNull("Alert is not completed", completedAlert1.endTime)

        assertEquals(1, getHistoryDocCount())

        // Disable alert history
        client().updateSettings(AlertingSettings.ALERT_HISTORY_ENABLED.key, "false")

        val trigger2 = randomTraditionalTrigger(condition = ALWAYS_RUN)
        val monitor2 = createMonitor(randomMonitor(triggers = listOf(trigger2)))
        executeMonitor(monitor2.id)

        // Check if second alert is active
        val activeAlert2 = searchAlerts(monitor2)
        assertEquals("1 alert should be active", 1, activeAlert2.size)

        // Mark second alert as COMPLETED
        updateMonitor(monitor2.copy(triggers = listOf(trigger2.copy(condition = NEVER_RUN)), id = monitor2.id), true)
        executeMonitor(monitor2.id)

        // For the second alert, since history is now disabled, searching for the completed alert should return an empty List
        // since a COMPLETED alert will be removed from the alert index and not added to the history index
        val completedAlert2 = searchAlerts(monitor2, AlertIndices.ALL_INDEX_PATTERN)
        assertTrue("Alert is not completed", completedAlert2.isEmpty())

        // Get history entry count again and ensure the new alert was not added
        assertEquals(1, getHistoryDocCount())
    }

    fun `test short retention period`() {
        resetHistorySettings()

        // Create monitor and execute
        val trigger = randomTraditionalTrigger(condition = ALWAYS_RUN)
        val monitor = createMonitor(randomMonitor(triggers = listOf(trigger)))
        executeMonitor(monitor.id)

        // Check if alert is active and alert index is created
        val activeAlert = searchAlerts(monitor)
        assertEquals("1 alert should be active", 1, activeAlert.size)
        assertEquals("Did not find 2 alert indices", 2, getAlertIndices().size)
        // History index is created but is empty
        assertEquals(0, getHistoryDocCount())

        // Mark alert as COMPLETED
        updateMonitor(monitor.copy(triggers = listOf(trigger.copy(condition = NEVER_RUN)), id = monitor.id), true)
        executeMonitor(monitor.id)

        // Verify alert is completed
        val completedAlert = searchAlerts(monitor, AlertIndices.ALL_INDEX_PATTERN).single()
        assertNotNull("Alert is not completed", completedAlert.endTime)

        // The completed alert should be removed from the active alert index and added to the history index
        assertEquals(1, getHistoryDocCount())

        // Update rollover check and max docs as well as decreasing the retention period
        client().updateSettings(AlertingSettings.ALERT_HISTORY_ROLLOVER_PERIOD.key, "1s")
        client().updateSettings(AlertingSettings.ALERT_HISTORY_MAX_DOCS.key, 1)
        client().updateSettings(AlertingSettings.ALERT_HISTORY_RETENTION_PERIOD.key, "1s")

        // Give some time for history to be rolled over and cleared
        Thread.sleep(2000)

        // Given the max_docs and retention settings above, the history index will rollover and the non-write index will be deleted.
        // This leaves two indices: alert index and an empty history write index
        assertEquals("Did not find 2 alert indices", 2, getAlertIndices().size)
        assertEquals(0, getHistoryDocCount())
    }

    private fun assertIndexExists(index: String) {
        val response = client().makeRequest("HEAD", index)
        assertEquals("Index $index does not exist.", RestStatus.OK, response.restStatus())
    }

    private fun assertIndexDoesNotExist(index: String) {
        val response = client().makeRequest("HEAD", index)
        assertEquals("Index $index does not exist.", RestStatus.NOT_FOUND, response.restStatus())
    }

    private fun resetHistorySettings() {
        client().updateSettings(AlertingSettings.ALERT_HISTORY_ENABLED.key, "true")
        client().updateSettings(AlertingSettings.ALERT_HISTORY_ROLLOVER_PERIOD.key, "60s")
        client().updateSettings(AlertingSettings.ALERT_HISTORY_RETENTION_PERIOD.key, "60s")
    }

    private fun getAlertIndices(): List<String> {
        val response = client().makeRequest("GET", "/_cat/indices/${AlertIndices.ALL_INDEX_PATTERN}?format=json")
        val xcp = createParser(XContentType.JSON.xContent(), response.entity.content)
        val responseList = xcp.list()
        val indices = mutableListOf<String>()
        responseList.filterIsInstance<Map<String, Any>>().forEach { indices.add(it["index"] as String) }

        return indices
    }

    private fun getHistoryDocCount(): Long {
        val request = """
            {
                "query": {
                    "match_all": {}
                }
            }
        """.trimIndent()
        val response = adminClient().makeRequest("POST", "${AlertIndices.HISTORY_ALL}/_search", emptyMap(),
                StringEntity(request, APPLICATION_JSON))
        assertEquals("Request to get history failed", RestStatus.OK, response.restStatus())
        return SearchResponse.fromXContent(createParser(jsonXContent, response.entity.content)).hits.totalHits!!.value
    }
}<|MERGE_RESOLUTION|>--- conflicted
+++ resolved
@@ -55,13 +55,8 @@
         assertIndexExists(AlertIndices.ALERT_INDEX)
         assertIndexExists(AlertIndices.HISTORY_WRITE_INDEX)
         verifyIndexSchemaVersion(ScheduledJob.SCHEDULED_JOBS_INDEX, 4)
-<<<<<<< HEAD
-        verifyIndexSchemaVersion(AlertIndices.ALERT_INDEX, 2)
-        verifyIndexSchemaVersion(AlertIndices.HISTORY_WRITE_INDEX, 2)
-=======
         verifyIndexSchemaVersion(AlertIndices.ALERT_INDEX, 3)
         verifyIndexSchemaVersion(AlertIndices.HISTORY_WRITE_INDEX, 3)
->>>>>>> 4202d7cc
     }
 
     fun `test alert index gets recreated automatically if deleted`() {
